--- conflicted
+++ resolved
@@ -1621,12 +1621,11 @@
             return self._parse_replace(self._parse_except(exp.Star()))
         return None
 
-<<<<<<< HEAD
     def _parse_placeholder(self):
         if self._match(TokenType.QMARK):
             return exp.Placeholder()
         return None
-=======
+
     def _parse_except(self, this):
         if not self._match(TokenType.EXCEPT):
             return this
@@ -1644,7 +1643,6 @@
         columns = self._parse_csv(lambda: self._parse_alias(self._parse_id_var()))
         self._match_r_paren()
         return self.expression(exp.StarReplace, this=this, expressions=columns)
->>>>>>> 0d94aacb
 
     def _parse_csv(self, parse):
         parse_result = parse()
